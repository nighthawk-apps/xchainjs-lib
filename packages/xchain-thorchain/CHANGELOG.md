<<<<<<< HEAD
# v.0.12.0 (2021-02-24)

### Breaking change

- Update @xchainjs/xchain-client package to 0.6.0
- Update `getBalance`
=======
# v.0.11.1 (2021-02-24)

### Breaking change

- Update @xchainjs/xchain-cosmos package to 0.9.0

### Fix

- Fix `getTransactions` - sort transactions from latest
- Fix `DECIMAL`
>>>>>>> 253da192

# v.0.11.0 (2021-02-19)

### Breaking change

- Update @xchainjs/xchain-client package to 0.5.0

### Update

- Add `Service Providers` section in README.md

### Fix

- Fix `peerDependencies`

# v.0.10.1 (2021-02-05)

### Update

- Update `getTransactions` to support incoming transactions

### Breaking change

- Update @xchainjs/xchain-client package to 0.4.0
- Update @xchainjs/xchain-crypto package to 0.2.3

# v.0.10.0 (2021-02-03)

### Breaking changes

- Change `getTransactions` to use tendermint rpc. (transaction query from the latest ones.)

# v.0.9.3 (2021-02-02)

### Update

- Add `getExplorerNodeUrl`

# v.0.9.2 (2021-01-30)

- Clear lib folder on build

# v.0.9.1 (2021-01-26)

### Fix

- Fix `deposit`. Use `/thorchain/deposit` to build a deposit transaction.

# v.0.9.0 (2021-01-15)

### Breaking change

- Move `getPrefix` to util

# v.0.8.0 (2021-01-13)

### Breaking change

- change MsgNativeTx.fromJson

# v.0.7.1 (2021-01-06)

### Fix

- Fix getTransactions pagination issue #168

### Update

- Update comments for documentation

# v.0.7.0 (2020-12-28)

### Breaking change

- Extract `getDefaultFees` from `Client` to `utils` #157

# v.0.6.2 (2020-12-23)

### Update

- Use latest xchain-client@0.2.1

### Fix

- Fix invalid assets comparison #151

### Breaking change

- Remove `validateAddress` from `ThorchainClient` #149

# v.0.6.1 (2020-12-18)

### Update

- Add `setClientUrl`
- Add `getDefaultClientUrl`
- Add `getClientUrlByNetwork`

### Fix

- Fix client url for multichain testnet (`https://testnet.thornode.thorchain.info`)

# v.0.6.0 (2020-12-16)

### Update

- Set the latest multi-chain node
- Update `getTransactionData`, `getTransactions`
- Update `transfer` (for `MsgSend`)
- Update `deposit` (for `MsgNativeTx`)

# v.0.5.0 (2020-12-11)

### Update

- Update dependencies
- Add `getDefaultFees`

# v.0.4.2 (2020-11-23)

### Fix

- Fix import of `cosmos/codec`

### Update

- Use latest `@xchainjs/cosmos@0.4.2`

# v.0.4.1 (2020-11-23)

### Update

- Update to latest `@xchainjs/*` packages and other dependencies

# v.0.4.0 (2020-11-20)

### Breaking change

- Update @xchainjs/xchain-crypto package to 0.2.0, deprecating old keystores<|MERGE_RESOLUTION|>--- conflicted
+++ resolved
@@ -1,11 +1,10 @@
-<<<<<<< HEAD
 # v.0.12.0 (2021-02-24)
 
 ### Breaking change
 
 - Update @xchainjs/xchain-client package to 0.6.0
 - Update `getBalance`
-=======
+
 # v.0.11.1 (2021-02-24)
 
 ### Breaking change
@@ -16,7 +15,6 @@
 
 - Fix `getTransactions` - sort transactions from latest
 - Fix `DECIMAL`
->>>>>>> 253da192
 
 # v.0.11.0 (2021-02-19)
 
