{
  "name": "@xchainjs/xchain-util",
<<<<<<< HEAD
  "version": "0.6.2",
=======
  "version": "0.7.0",
>>>>>>> 3fe63dc5
  "description": "Helper utilities for XChain clients",
  "keywords": [
    "THORChain",
    "XChain"
  ],
  "author": "THORChain",
  "homepage": "https://github.com/xchainjs/xchainjs-lib",
  "license": "MIT",
  "main": "lib/index.js",
  "module": "lib/index.esm.js",
  "typings": "lib/index.d.ts",
  "directories": {
    "lib": "lib",
    "test": "__tests__"
  },
  "files": [
    "lib"
  ],
  "repository": {
    "type": "git",
    "url": "git@github.com:xchainjs/xchainjs-lib.git"
  },
  "scripts": {
    "clean": "rimraf lib/**",
    "build": "yarn clean && rollup -c",
    "test": "jest",
    "lint": "eslint \"{src,__tests__}/**/*.ts\" --fix --max-warnings 0",
    "prepublishOnly": "yarn build"
  },
  "peerDependencies": {
    "bignumber.js": "9.x",
    "@xchainjs/xchain-client": "^0.11.1"
  },
  "devDependencies": {
    "bignumber.js": "^9.0.0",
    "@xchainjs/xchain-client": "^0.11.1"
  },
  "publishConfig": {
    "access": "public"
  }
}<|MERGE_RESOLUTION|>--- conflicted
+++ resolved
@@ -1,10 +1,6 @@
 {
   "name": "@xchainjs/xchain-util",
-<<<<<<< HEAD
-  "version": "0.6.2",
-=======
   "version": "0.7.0",
->>>>>>> 3fe63dc5
   "description": "Helper utilities for XChain clients",
   "keywords": [
     "THORChain",
@@ -35,12 +31,10 @@
     "prepublishOnly": "yarn build"
   },
   "peerDependencies": {
-    "bignumber.js": "9.x",
-    "@xchainjs/xchain-client": "^0.11.1"
+    "bignumber.js": "9.x"
   },
   "devDependencies": {
-    "bignumber.js": "^9.0.0",
-    "@xchainjs/xchain-client": "^0.11.1"
+    "bignumber.js": "^9.0.0"
   },
   "publishConfig": {
     "access": "public"
