--- conflicted
+++ resolved
@@ -38,8 +38,4 @@
 /**
  * All possible chains XChainJS currently supports
  * */
-<<<<<<< HEAD
-export const chains = [BNBChain, BTCChain, LTCChain, ETHChain, THORChain, CosmosChain, PolkadotChain] as const
-=======
-export const chains = [BNBChain, BTCChain, ETHChain, THORChain, CosmosChain, PolkadotChain, BCHChain, LTCChain] as const
->>>>>>> 18fd518b
+export const chains = [BNBChain, BTCChain, ETHChain, THORChain, CosmosChain, PolkadotChain, BCHChain, LTCChain] as const