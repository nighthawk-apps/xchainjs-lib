# v0.13.5 (2023-11-21)

## Update

<<<<<<< HEAD
- Round robin fee strategy
- Lower fee bound updated
- GetSuggestedFee removed
=======
- BlOCKCYPHER_API_KEY renamed to BLOCKCYPHER_API_KEY
>>>>>>> 7a936acf

# v0.13.4 (2023-11-16)

## Update

- Created method getAddressAsync

# v0.13.3 (2023-11-10)

## Update

- Utxo-providers package from 0.2.5 to 0.2.6

# v0.13.2 (2023-10-26)

## Update

- Refactor transfer method to use prepareTx

# v0.13.1 (2023-10-20)

## Update

- Change import of UTXO type

# v.0.13.0 (2023-10-25)

- Remove functions `getFee`, `calcFee`, `getDefaultFeesWithRates`, and `getDefaultFees` from utils
- Remove function `getFeesWithMemo` from client
- Support option `sender` in functions `getFeesWithRates` and `getFees`

# v0.12.4 (2023-06-10)

## Update

- Increase fee estimation

# v0.12.3 (2023-09-11)

## Update

- Bumped dependencies util & utxo Providers

# v0.12.2 (2023-07-10)

## Update

- added process.env[apikey] config as default option to provider creation

# v0.12.1 (2023-05-18)

## Add

- New client function getAssetInfo() returns chain, decimals and asset
- renamed defaultLTCParams to defaultLtcParams to be more consistent with CamelCase

# v0.12.0 (2023-05-02)

## Update

- update rollup config and axios to the latest
- update `bitcoinjs-lib` to the latest

# v.0.11.4 (2023-04-11)

## Add

- bump deps

# v.0.11.3 (2023-04-05)

## Add

- Add async `broadcastTx()` to client
- bump xchain-client deps

# v.0.11.2 (2023-04-03)

## Fix

- remove references to process.env in runtime code

# v.0.11.1 (2023-03-29)

## Update

- Udpate deps

# v.0.11.0 (2023-03-21)

## Update

- Update to use `xchain-utxo-providers`
- Udpate deps

# v.0.10.10 (2023-02-08)

## Update

- add support for sochain v3 API

# v.0.10.9 (2022-01-19)

## Update

- Type safety `LTCChain`

# v.0.10.8 (2022-12-27)

## Add

- Add `AssetLTC` and `LTCChain` definition

## Update

- Bump `xchain-client@13.5.0`

# v.0.10.7 (2022-12-13)

## Update

- removed `customRequestHeaders`

# v.0.10.6 (2022-11-24)

## Update

- Added `customRequestHeaders` to `BroadcastTxParams` & bump dependencies

# v.0.10.5 (2022-10-27)

## Update

- removed Default username/password in Client constructor
- do not send auth header if undefined

# v.0.10.4 (2022-10-14)

## Update

- Set Default network to `Network.Mainnet`
- change contructor to accept NodeUrls = Record<Network, string>

# v.0.10.3 (2022-10-04)

## Update

- Bumped `xchain-utils` & `xchain-client`

# v.0.10.2 (2020-09-30)

## Update

- changed default node URL to 'https://litecoin.ninerealms.com'

# v.0.10.1 (2022-09-29)

## Update

- bumped deps on xchain-utils & xchain-client

# v.0.10.0 (2020-09-05)

## Update

- bumped deps on xchain-utils & xchain-client

# v.0.9.0 (2022-07-20)

### Breaking change

- client.deposit() removed, all thorchain deposits were moved to xchain-thorchain-amm

# v.0.8.1

## Update

- Add `deposit` function to Litecoin `Client`
- Update to latest dependencies
- Add tests for `deposit`

# v.0.8.0 (2022-03-08)

## Update

- Fetch `txHex` optionally while scanning UTXOs
- Cache list of `txHex`s in `getTxHexFromCache` to avoid same requests for same data

## Fix

- Change explorers to `blockchair` (mainnet) / `blockexplorer.one` (testnet) to get rid of broken `ltc.bitaps.com`

## Breaking change

- Remove deprecated Ledger files (\*\*/\*\*/ledger.ts)

# v.0.7.2 (2022-02-04)

- Use latest axios@0.25.0
- xchain-client@0.11.1
- @xchainjs/xchain-util@0.5.1

# v.0.7.1 (2021-01-27)

## Update

- Export `buildTx`

# v.0.7.0 (2021-12-29)

## Breaking change

- Add stagenet environment handling for `Network` and `BaseXChainClient` changes client to default to mainnet values until stagenet is configured.

# v.0.6.10 (2021-09-06)

- updated to the latest dependencies

# v.0.6.9 (2021-07-07)

- Use latest `xchain-client@0.10.1` + `xchain-util@0.3.0`

# v.0.6.8 (2021-07-03)

- refactored client methods to use regular method syntax (not fat arrow) in order for bcall to super.xxx() to work properly

# v.0.6.7 (2021-06-29)

- added support for pulling fees from thornode.

# v.0.6.6 (2021-06-19)

- changed rollupjs to treat axios as external lib

# v.0.6.5 (2021-06-02)

- fix adding duplicated memo output in the `Utils.buildTx()`

# v.0.6.4 (2021-05-31)

- refactor utils.buildTx() to include the memo for calculating inputs with accumulate() but re-adds it into outputs using `psbt.addOutput` to avoid dust attack error

# v.0.6.3 (2021-05-31)

### Breaking change

- don't add memo output to `coinselect/accumulative`
- add memo output by using `psbt.addOutput`

# v.0.6.1 (2021-05-30)

- add unit test for sochain apis
- add `coinselect/accumulative` to devDependency and peerDependency, to select which utxos to use as inputs for transfer
- add recursive call to https://sochain.com/api#get-unspent-tx to make sure we fetch ALL utxos

# v.0.6.0 (2021-05-17)

### Breaking change

- added support for HD wallets

# v.0.5.0 (2021-05-05)

### Breaking change

- Latest @xchainjs/xchain-client@0.8.0
- Latest @xchainjs/xchain-util@0.2.7

# v.0.4.2 (2021-04-19)

### Update

- export Utils.`calFee`

# v.0.4.1 (2021-03-14)

### Update

- export Utils.`validateAddress`
- Fix default mainnet url

# v.0.4.0 (2021-03-02)

### Breaking change

- replace `find`, `findIndex`
- Update @xchainjs/xchain-client package to 0.7.0

# v.0.3.0 (2021-02-25)

### Breaking change

- Refactored Client.transfer to call node's JSON rpc

### Update

- Updated LitecoinClientParams to provide optional nodeUrl and nodeAuth parameters

# v.0.2.0 (2021-02-24)

### Breaking change

- Update @xchainjs/xchain-client package to 0.6.0

### Update

- Uses Bitaps to submit transactions instead of Sochain

### Fix

- Fix `getExplorerUrl` to bitaps.

# v.0.1.0 (2021-02-19)

### Breaking change

- Update @xchainjs/xchain-client package to 0.5.0
- Update @xchainjs/xchain-crypto package to 0.2.3
- Update parameters of Sochain APIs ...
- Update `getSuggestedFee`
- Make `feeRate` optional in `transfer()`, default is `fast`
- Update README.md

### Update

- Define / Export `LTC_DECIMAL`
- Add `Service Providers` section in README.md
- Update litecoin address prefix

### Fix

- Fix derivation path
- Fix `peerDependencies`

# v.0.0.2 (2021-01-30)

- Clear lib folder on build

# v.0.0.1 (2021-01-29)

First release<|MERGE_RESOLUTION|>--- conflicted
+++ resolved
@@ -1,14 +1,16 @@
-# v0.13.5 (2023-11-21)
-
-## Update
-
-<<<<<<< HEAD
+# v0.13.6 (2023-11-21)
+
+## Update
+
 - Round robin fee strategy
 - Lower fee bound updated
 - GetSuggestedFee removed
-=======
+
+# v0.13.5 (2023-11-21)
+
+## Update
+
 - BlOCKCYPHER_API_KEY renamed to BLOCKCYPHER_API_KEY
->>>>>>> 7a936acf
 
 # v0.13.4 (2023-11-16)
 
