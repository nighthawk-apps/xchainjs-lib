--- conflicted
+++ resolved
@@ -1,17 +1,15 @@
-<<<<<<< HEAD
-# v.0.10.1 (2020-09-25)
+# v.0.10.2 (2020-09-25)
 
 ## Update
 
-- changed default node URL to 'https://litecoin.ninerealms.com' 
-=======
+- changed default node URL to 'https://litecoin.ninerealms.com'
+
 # v.0.10.1 (2022-09-29)
 
 ## Update
 
 - bumped deps on xchain-utils & xchain-client
 
->>>>>>> 68796adf
 # v.0.10.0 (2020-09-05)
 
 ## Update
