<<<<<<< HEAD
# v0.3.6 (2023-11-10)

## Update

- BSCCHAIN_API_KEY renamed to BSCSCAN_API_KEY
=======
# v0.4.1 (2023-11-16)

## Update

- Created method getAddressAsync

# v0.4.0 (2023-11-15)

## Update

- Default gasPrice in baseAmount unit. Changed from GWei to Wei

# v0.3.7 (2023-11-10)

## Update

- Etherscan provider compatible with Routescan

# v0.3.6 (2023-11-09)

## Update

- Transfer bug fix with txSigner, sender address can be retrieved from signer
>>>>>>> b7bc9656

# v0.3.5 (2023-11-03)

## Update

- EIP1559 params

# v0.3.4 (2023-11-02)

## Update

- Estimations can be done with data provider

# v0.3.3 (2023-10-26)

## Update

- Refactor transfer method to use prepareTx

# v0.3.2 (2023-09-14)

## Update

- bump xchain-evm dep

# v0.3.1 (2023-09-11)

## Update

- Bumped dependencies for util

# v0.3.0 (2023-08-10)

## Update

- add support for fallback on providers
- Update to use `xchain-evm-providers`

# v0.2.3 (2023-07-10)

## Update

- added process.env[apikey] config as default option to provider creation

# v0.2.2 (2023-05-18)

## Update

- Update client & evm dependencies

# v0.2.1 (2023-05-09)

## Update

- update ethers dependency

# v0.2.0 (2023-05-02)

## Update

- update rollup config and axios to the latest

# v.0.1.3 (2023-04-05)

## Add

- bump xchain-client deps

# v.0.1.2 (2023-03-21)

## Update

- Update explorer provider import

# v.0.1.1 (2023-03-18)

## Fix

- Type of `BSCChain`

# v.0.1.0 (2023-01-03)

## Update

- initial release<|MERGE_RESOLUTION|>--- conflicted
+++ resolved
@@ -1,10 +1,9 @@
-<<<<<<< HEAD
-# v0.3.6 (2023-11-10)
+# v0.4.2 (2023-11-21)
 
 ## Update
 
 - BSCCHAIN_API_KEY renamed to BSCSCAN_API_KEY
-=======
+
 # v0.4.1 (2023-11-16)
 
 ## Update
@@ -28,7 +27,6 @@
 ## Update
 
 - Transfer bug fix with txSigner, sender address can be retrieved from signer
->>>>>>> b7bc9656
 
 # v0.3.5 (2023-11-03)
 
