--- conflicted
+++ resolved
@@ -1,16 +1,14 @@
 # v.x.x.x
 
-<<<<<<< HEAD
 # v.0.5.1 (2021-01-12)
 
 ### Update
 
 - Update `getBalance` to check api key #180
-=======
+
 ### Breaking change
 
 - Update to provide default values for `ethplorerUrl` and `explorerUrl`
->>>>>>> b7f75d6d
 
 # v.0.5.0 (2021-01-11)
 
