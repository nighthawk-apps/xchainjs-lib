--- conflicted
+++ resolved
@@ -1,5 +1,9 @@
-<<<<<<< HEAD
-=======
+# v0.8.3 (2023-11-21)
+
+## Update
+
+- Client dependencies updated to work with renamed environment variables
+
 # v0.8.2 (2023-11-16)
 
 ## Update
@@ -38,16 +42,11 @@
 
 - Thorchain package version from 0.28.10 to 0.28.11
 
->>>>>>> b7bc9656
 # v0.7.15 (2023-11-10)
 
 ## Update
 
-<<<<<<< HEAD
-- Client dependencies updated to work with renamed environment variables
-=======
 - Utxo clients version updated
->>>>>>> b7bc9656
 
 # v0.7.14 (2023-11-07)
 
