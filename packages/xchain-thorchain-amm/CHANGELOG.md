<<<<<<< HEAD
# v0.8.6 (2023-12-01)

## Update

- Binance client version updated
=======
# v0.8.7 (2023-12-07)

## Update

- dependency xchain-thorchain

# v0.8.6 (2023-12-06)

## Update

- Expose Ledger implementation for Bitcoin
>>>>>>> 901ded31

# v0.8.5 (2023-11-28)

## Update

- bump thorchain-query dep

# v0.8.4 (2023-11-21)

## Update

- xchain-client dependency increased

# v0.8.3 (2023-11-21)

## Update

- Client dependencies updated to work with renamed environment variables

# v0.8.2 (2023-11-16)

## Update

- Runescan explorer

# v0.8.1 (2023-11-16)

## Update

- Created method getAddressAsync

# v0.8.0 (2023-11-15)

## Update

- Default gasPrice in baseAmount unit. Changed from GWei to Wei

# v0.7.18 (2023-11-12)

## Update

- Update EVM clients to use Routescan and Etherscan provider compatible with Routescan
- update Midgard & Query & thornode deps
- Remove fromAddress from quoteSwap() params - no longer needed

# v0.7.17 (2023-11-12)

## Update

- Transfer bug fix with txSigner, sender address can be retrieved from signer

# v0.7.16 (2023-11-11)

## Update

- Thorchain package version from 0.28.10 to 0.28.11

# v0.7.15 (2023-11-10)

## Update

- Utxo clients version updated

# v0.7.14 (2023-11-07)

## Update

- Update thorname estimation and prepareTx cosmos chains

# v0.7.13 (2023-11-05)

## Update

- Wallet can be initialised with a custom config by chain

# v0.7.12 (2023-11-05)

## Update

- Update deps for xchain-thorchain-query

# v0.7.11 (2023-11-04)

## Update

- thorchain-query package from 0.6.7 to 0.6.8

# v0.7.10 (2023-11-02)

## Update

- Force Thorchain estimations

# v0.7.9 (2023-11-03)

## Update

- Native asset for dustAmount and dustThreshold

# v0.7.8 (2023-10-31)

## Update

- Bumped deps for Doge and Query

# v0.7.7 (2023-10-26)

## Update

- Refactor transfer method to use prepareTx

# v0.7.6 (2023-10-19)

## Update

- Update deps for thorchain-query & thornode

# v0.7.5 (2023-10-09)

## Update

- Increase client versions for supporting 'sender' option on `getFees()``

# v0.7.4 (2023-10-09)

## Update

- Fix pending UTXOs bug
- Increate default fee estimation

# v0.7.3 (2023-10-06)

## Update

- Update deps for thorchain-query && thornode && midgard

# v0.7.2 (2023-09-24)

## Update

- Support transefer and renewal THORNames

# v0.7.1 (2023-09-18)

## Update

- Add functions getThornamesByAddress, registerThorname and updateThorname

# v0.7.0 (2023-09-10)

## Update

- Replace calls to Midgard, now made using the midgard-query package

# v0.6.0 (2023-09-04)

## Update

- Update peer deps, thorchain-query

# v0.5.9 (2023-08-14)

## Update

- update deps, query, thorchain, evm, ethereum, avax, bsc

# v0.5.8 (2023-07-26)

## Update

- Updated dependencies for cosmos, thorchain & query

# v0.5.7 (2023-07-10)

## Update

- Update deps for avax, bsc, bitcoin, doge & litecoin

# v0.5.6 (2023-06-28)

## Update

- Update deps for thorchain-query & mayachain
- Udpate deps for thorchain

# v0.5.5 (2023-06-21)

## Update

- Updated dependencies for thornode, thorchain && thorhcain-query

# v0.5.4 (2023-06-01)

## Update

- Updated mayachain, ethereum, bitcoincash dependencies

# v0.5.3 (2023-05-22)

## Update

- Add getLoanQuoteClose & getLoanQuoteOpen to thorchainamm
- Bumps Query dep

# v0.5.2 (2023-05-18)

## Update

- Add Mayachain to wallet class
- Bumps deps

# v0.5.1 (2023-05-10)

## Update

- Bump thornode & thorchain-query deps

# v0.5.0 (2023-05-03)

## Update

- Updated thorchain-amm to wrap the latest swap quote from thorchain-query
- removed waitTimesSeconds from ExecuteSwap,TxSubmitted

# v0.4.0 (2023-05-02)

## Update

- update rollup config and axios to the latest
- update `bitoinCashjs-lib`

# v0.3.25 (2023-04-24)

## Add

- Bump packages

# v0.3.24 (2023-04-14)

## Fix

- `addSaver` bug with AddAmount
- Error handling for `withdrawSaver()`

# v0.3.23 (2023-04-12)

## Add

- case for `synths` in `validateSwap()`

# v0.3.22 (2023-04-05)

## Add

- Bump packages
- change erc-20 depositWithExpiry gaslimit to 160000

# v0.3.21 (2023-04-04)

## Add

- Bump packages
- Add `erc-20` approval check in `thorchain-amm.estimateSwap()`

## Fix

- Pass `FeeOption` enum through `executeSwap()`

# v0.3.20 (2023-03-27)

## Update

- Bump packages

# v0.3.19 (2023-03-21)

## FIX

- Update package deps
- Update wallet client() settings

# v0.3.18 (2023-3-2)

## FIX

- ERC-20 approve bug
- update dependencies

# v0.3.17 (2023-2-15)

## Add

- `xchain-bsc`: "0.1.0"

# v0.3.16 (2023-2-8)

## Update

- Bump:
- `xchain-bitcoin`
- `xchain-litecoin`
- `xchain-doge`

# v0.3.15 (2023-2-6)

## Update

- Bump:
- `xchain-thorchain-query`

# v0.3.14 (2023-1-26)

## Update

- Bump:
- `xchain-thorchain-query`

# v0.3.13 (2023-1-24)

## Update

- Bump:
- `xchain-avax`: "^0.1.4",
- `xchain-binance`: "^5.6.7",
- `xchain-bitcoin`: "^0.20.8",
- `xchain-bitcoincash`: "^0.15.7",
- `xchain-cosmos`: "^0.20.7",
- `xchain-doge`: "^0.5.7",
- `xchain-ethereum`: "^0.27.7",
- `xchain-litecoin`: "^0.10.9",
- `xchain-midgard`: "0.4.1",
- `xchain-thorchain-query`: "^0.1.14",

# v0.3.12 (2022-12-29)

## Update

- Bump:`xchain-thornode@0.2.0`

# v0.3.11 (2022-12-27)

## Update

- Bump:
- `xchain-avax@0.1.3`
- `xchain-binance@5.6.6`
- `xchain-bitcoin@0.20.7`
- `xchain-bitcoincash@0.15.6`
- `xchain-client@0.13.5`
- `xchain-cosmos@0.20.6`
- `xchain-ethereum@0.27.6`
- `xchain-evm@0.1.3`
- `xchain-litecoin@0.10.8`
- `xchain-thorchain@0.27.7`
- `xchain-util@0.12.0`
- Change `Asset*` and `*Chain` imports from `xchain-util` to its respective `xchain-*`
- Update README.md dependency specification

# v0.3.10 (2022-12-08)

## udpate

- changed eth & evm deposit() to use depositWithExpiry() with a 15 min expiry time

# v0.3.9 (2022-11-24)

## udpate

- Bump `xchain-client`

# v0.3.8 (2022-11-08)

## Update

- added `addSaver()` & `withdrawSaver()` to thorchain-amm

# v0.3.7 (2022-11-10)

## Update

- added missing 'await' statements in thorchain-amm

# v0.3.6 (2022-11-08)

## Update

- changed chain-id in wallet to `thorchain-stagenet-v2`
- removed clienturl params in wallet

# v0.3.5 (2022-10-27)

## Update

- Bump Dep for `thorchain-query`
- Bump Dep for `xchain-litecoin`

# v0.3.4 (2022-10-27)

## Update

- Bump Dep for `thorchain-query`
- update to `getInboundDetails()`

# v0.3.3 (2022-10-17)

## Update

- Bump Dep version number for `xchain-midgard`, `thorchain-query`
- Change ExecuteSwap() parameters to use constructed memo from `estimateSwap()`
- Remove `constructMemo()` from wallet.ts
- validate affiliate address is either a valid thorchain adress OR a valid thorname
- Clean types file

# v0.3.3 (2022-10-17)

## Update

- default to mainnet and stadard APIs with no arg constructor

# v0.3.1 (2022-10-11)

## Add

- Add lp add & withdraw
- Bumped `xchain-litecoin`

# v0.3.0 (2022-10-10)

## Update

- Bumped `xchain-thorchain`

# v0.2.1 (2022-10-04)

## Update

- Bumped `xchain-utils` & `xchain-client`

# v0.2.0 (2022-10-04)

## Update

- Updated wallet.ts and evm files to use updated `thorchain-query` `getInboundDetails()`

# v0.0.1.0-beta5 (2022-09-29)

## Update

- bumped deps on xchain-utils & xchain-client

# v0.0.1.0-beta4 (2022-09-15)

- moved examples into different directory
- import new version of xchain-thorchain-query

# v0.0.1.0-beta3 (2022-09-06)

- import new version of xchain-thorchain-query

# v0.0.1.0-beta2 (2022-09-05)

- moved estimate logic into xchain-thorchain-query

# v0.0.1.0-beta (2022-08-15)

- resolved several issues
- added avax client
- added ThorchainCache to manage caching thorchain state

# v0.0.1.0-alpha3 (2022-08-08)

## Remove

- Remove `Polkadot` from chain defaults and chain references/switch cases.

# v0.0.1.0-alpha2 (2022-07-25)

## ADD

- Add `Doswap()` function to thorchain-amm

## Update

- Changed values in `calcSwapNetworkFee` to suite the latest network fees

# v0.0.1.0-alpha (2022-07-20)

## Module Created<|MERGE_RESOLUTION|>--- conflicted
+++ resolved
@@ -1,10 +1,9 @@
-<<<<<<< HEAD
-# v0.8.6 (2023-12-01)
+# v0.8.8 (2023-12-08)
 
 ## Update
 
 - Binance client version updated
-=======
+
 # v0.8.7 (2023-12-07)
 
 ## Update
@@ -16,7 +15,6 @@
 ## Update
 
 - Expose Ledger implementation for Bitcoin
->>>>>>> 901ded31
 
 # v0.8.5 (2023-11-28)
 
