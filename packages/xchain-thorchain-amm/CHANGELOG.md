--- conflicted
+++ resolved
@@ -1,5 +1,9 @@
-<<<<<<< HEAD
-=======
+# v0.7.18 (2023-11-12)
+
+## Update
+
+- Update EVM clients to use Routescan and Etherscan provider compatible with Routescan
+
 # v0.7.17 (2023-11-12)
 
 ## Update
@@ -12,17 +16,11 @@
 
 - Thorchain package version from 0.28.10 to 0.28.11
 
->>>>>>> c9e7b349
 # v0.7.15 (2023-11-10)
 
 ## Update
 
-<<<<<<< HEAD
-- Update EVM clients to use Routescan and Etherscan provider compatible with Routescan
-=======
 - Utxo clients version updated
-
->>>>>>> c9e7b349
 
 # v0.7.14 (2023-11-07)
 
