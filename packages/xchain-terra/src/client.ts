--- conflicted
+++ resolved
@@ -1,7 +1,3 @@
-<<<<<<< HEAD
-import { AccAddress, Coin, Coins, LCDClient, MnemonicKey, MsgMultiSend, MsgSend, TxInfo } from '@terra-money/terra.js'
-import { BaseXChainClient, FeeType, Network, TxHash, TxType } from '@xchainjs/xchain-client'
-=======
 import {
   AccAddress,
   Coin,
@@ -15,10 +11,8 @@
   TxInfo,
 } from '@terra-money/terra.js'
 import { BaseXChainClient, FeeType, Network, TxHash, TxType, singleFee } from '@xchainjs/xchain-client'
->>>>>>> 3fe63dc5
 import type {
   Balance,
-  DepositParams,
   Fees,
   Tx,
   TxFrom,
@@ -29,11 +23,7 @@
   XChainClient,
   XChainClientParams,
 } from '@xchainjs/xchain-client'
-<<<<<<< HEAD
-import { Asset, AssetLUNA, Chain, assetToString, baseAmount, getInboundDetails } from '@xchainjs/xchain-util'
-=======
 import { Asset, BaseAmount, Chain, assetToString, baseAmount } from '@xchainjs/xchain-util'
->>>>>>> 3fe63dc5
 import axios from 'axios'
 import BigNumber from 'bignumber.js'
 
@@ -428,36 +418,6 @@
 
     return { from, to }
   }
-
-  /**
-   * Transaction to THORChain inbound address.
-   *
-   * @param {DepositParams} params The transaction options.
-   * @returns {TxHash} The transaction hash.
-   *
-   * @throws {"halted chain"} Thrown if chain is halted.
-   * @throws {"halted trading"} Thrown if trading is halted.
-   */
-  async deposit({ walletIndex = 0, asset = AssetLUNA, amount, memo }: DepositParams): Promise<TxHash> {
-    const inboundDetails = await getInboundDetails(asset.chain, this.network)
-
-    if (inboundDetails.haltedChain) {
-      throw new Error('halted chain')
-    }
-    if (inboundDetails.haltedTrading) {
-      throw new Error('halted trading')
-    }
-
-    const txHash = await this.transfer({
-      walletIndex,
-      asset,
-      amount,
-      recipient: inboundDetails.vault,
-      memo,
-    })
-
-    return txHash
-  }
 }
 
 export { Client }