{
  "name": "@xchainjs/xchain-terra",
  "version": "0.1.0",
  "description": "Custom Terra client and utilities used by XChainJS clients",
  "keywords": [
    "THORChain",
    "XChain"
  ],
  "author": "THORChain",
  "homepage": "https://github.com/xchainjs/xchainjs-lib",
  "license": "MIT",
  "main": "lib/index.js",
  "module": "lib/index.esm.js",
  "typings": "lib/index.d.ts",
  "directories": {
    "lib": "lib",
    "test": "__tests__"
  },
  "files": [
    "lib"
  ],
  "repository": {
    "type": "git",
    "url": "git@github.com:xchainjs/xchainjs-lib.git"
  },
  "scripts": {
    "clean": "rimraf lib/**",
    "build": "yarn clean && rollup -c",
    "test": "jest",
    "e2e": "jest --config jest.config.e2e.js",
    "lint": "eslint \"{src,__tests__}/**/*.ts\" --fix --max-warnings 0",
    "prepublishOnly": "yarn build",
    "start:example": "ts-node example/index.ts"
  },
  "devDependencies": {
    "@terra-money/terra.js": "^3.0.2",
    "@types/big.js": "^6.0.0",
    "@xchainjs/xchain-client": "^0.11.1",
<<<<<<< HEAD
    "@xchainjs/xchain-util": "^0.6.2",
    "@terra-money/terra.js": "^3.0.2",
=======
    "@xchainjs/xchain-util": "^0.7.0",
>>>>>>> 3fe63dc5
    "axios": "^0.25.0",
    "nock": "^13.0.5"
  },
  "publishConfig": {
    "access": "public"
  },
  "peerDependencies": {
<<<<<<< HEAD
    "@xchainjs/xchain-client": "^0.11.1",
    "@xchainjs/xchain-util": "^0.6.2",
=======
>>>>>>> 3fe63dc5
    "@terra-money/terra.js": "^3.0.2",
    "@xchainjs/xchain-client": "^0.11.1",
    "@xchainjs/xchain-util": "^0.7.0",
    "axios": "^0.25.0"
  },
  "dependencies": {}
}<|MERGE_RESOLUTION|>--- conflicted
+++ resolved
@@ -36,12 +36,7 @@
     "@terra-money/terra.js": "^3.0.2",
     "@types/big.js": "^6.0.0",
     "@xchainjs/xchain-client": "^0.11.1",
-<<<<<<< HEAD
-    "@xchainjs/xchain-util": "^0.6.2",
-    "@terra-money/terra.js": "^3.0.2",
-=======
     "@xchainjs/xchain-util": "^0.7.0",
->>>>>>> 3fe63dc5
     "axios": "^0.25.0",
     "nock": "^13.0.5"
   },
@@ -49,11 +44,6 @@
     "access": "public"
   },
   "peerDependencies": {
-<<<<<<< HEAD
-    "@xchainjs/xchain-client": "^0.11.1",
-    "@xchainjs/xchain-util": "^0.6.2",
-=======
->>>>>>> 3fe63dc5
     "@terra-money/terra.js": "^3.0.2",
     "@xchainjs/xchain-client": "^0.11.1",
     "@xchainjs/xchain-util": "^0.7.0",
