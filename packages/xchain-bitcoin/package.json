{
  "name": "@xchainjs/xchain-bitcoin",
<<<<<<< HEAD
  "version": "0.23.3",
=======
  "version": "0.23.4",
>>>>>>> b7bc9656
  "description": "Custom Bitcoin client and utilities used by XChainJS clients",
  "keywords": [
    "XChain",
    "Bitcoin"
  ],
  "author": "XChainJS",
  "homepage": "https://github.com/xchainjs/xchainjs-lib",
  "license": "MIT",
  "main": "lib/index.js",
  "module": "lib/index.esm.js",
  "typings": "lib/index.d.ts",
  "directories": {
    "lib": "lib",
    "test": "__tests__"
  },
  "files": [
    "lib"
  ],
  "repository": {
    "type": "git",
    "url": "git@github.com:xchainjs/xchainjs-lib.git"
  },
  "scripts": {
    "clean": "rimraf lib/**",
    "build": "yarn clean && rollup -c",
    "test": "jest",
    "e2e": "jest --config jest.config.e2e.js",
    "lint": "eslint \"{src,__tests__}/**/*.ts\" --fix --max-warnings 0",
    "prepublishOnly": "yarn build",
    "postversion": "git push --follow-tags"
  },
  "devDependencies": {
    "@types/wif": "^2.0.2",
    "@xchainjs/xchain-client": "^0.15.3",
    "@xchainjs/xchain-crypto": "^0.3.0",
    "@xchainjs/xchain-util": "^0.13.1",
    "@xchainjs/xchain-utxo-providers": "^0.2.7",
    "axios": "^1.3.6",
    "axios-mock-adapter": "^1.20.0",
    "bitcoinjs-lib": "5.2.0",
    "coinselect": "^3.1.12",
    "wif": "^2.0.6"
  },
  "peerDependencies": {
    "@xchainjs/xchain-client": "^0.15.3",
    "@xchainjs/xchain-crypto": "^0.3.0",
    "@xchainjs/xchain-util": "^0.13.1",
    "@xchainjs/xchain-utxo-providers": "^0.2.7",
    "axios": "^1.3.6",
    "bitcoinjs-lib": "5.2.0",
    "coinselect": "^3.1.12",
    "wif": "^2.0.6"
  },
  "publishConfig": {
    "access": "public"
  }
}<|MERGE_RESOLUTION|>--- conflicted
+++ resolved
@@ -1,10 +1,6 @@
 {
   "name": "@xchainjs/xchain-bitcoin",
-<<<<<<< HEAD
-  "version": "0.23.3",
-=======
-  "version": "0.23.4",
->>>>>>> b7bc9656
+  "version": "0.23.5",
   "description": "Custom Bitcoin client and utilities used by XChainJS clients",
   "keywords": [
     "XChain",
