# v0.7.6 (2023-11-21)

## Update

<<<<<<< HEAD
- Round robin fee strategy
- GetSuggestedFee removed
=======
- BlOCKCYPHER_API_KEY renamed to BLOCKCYPHER_API_KEY
>>>>>>> 7a936acf

# v0.7.5 (2023-11-16)

## Update

- Created method getAddressAsync

# v0.7.4 (2023-11-10)

## Update

- Utxo-providers package from 0.2.5 to 0.2.6

# v0.7.3 (2023-10-30)

## Update

- DOGE lower fee bound updated

# v0.7.2 (2023-10-26)

## Update

- Refactor transfer method to use prepareTx

# v.0.7.0 (2023-10-25)

- Remove functions `getFee`, `calcFee`, `getDefaultFeesWithRates`, and `getDefaultFees` from utils
- Remove function `getFeesWithMemo` from client
- Support option `sender` in functions `getFeesWithRates` and `getFees`

# v0.6.5 (2023-06-10)

## Update

- Increase fee estimation

# v0.6.4 (2023-10-05)

## Update

- update deps client & util & utxo-providers

# v0.6.3 (2023-09-13)

## Update

- update deps client & util & utxo-providers

# v0.6.2 (2023-07-10)

## Update

- added process.env[apikey] config as default option to provider creation

# v0.6.1 (2023-05-18)

## Add

- New client function getAssetInfo() returns chain, decimals and asset

# v0.6.0 (2023-05-02)

## Update

- update rollup config and axios to the latest
- update `bitcoinjs-lib` to the latest

# v.0.5.13 (2023-04-11)

## Add

- bump deps

# v.0.5.12 (2023-04-05)

## Add

- Add async `broadcastTx()` to client
- bump xchain-client deps

# v.0.5.11 (2023-04-03)

## Fix

- remove references to process.env in runtime code

# v.0.5.10 (2023-03-29)

## Update

- Update deps

# v.0.5.9 (2023-03-21)

## Update

- Update to use `xchain-uxto-providers`

# v.0.5.8 (2023-02-08)

## Update

- add support for sochain v3 API

# v.0.5.7 (2023-01-19)

## Update

- Type safety `DOGEChain`

# v.0.5.6 (2022-12-27)

## Add

- Add `AssetDOGE` and `DOGEChain` definition

## Update

- Bump `xchain-client@13.5.0`

# v.0.5.5 (2022-11-24)

## Update

- Bumped dependencies

# v.0.5.4 (2022-10-14)

## Update

- Set Default network to `Network.Mainnet`

# v.0.5.3 (2022-10-04)

## Update

- Bumped `xchain-utils` & `xchain-client`

# v.0.5.2 (2022-09-29)

## Update

- bumped deps on xchain-utils & xchain-client

# v.0.5.1 (2022-09-27)

## Fix

- Increase value for `setMaximumFeeRate` to reflect current fees

# v.0.5.0 (2022-09-05)

## Update

- bumped deps on xchain-utils & xchain-client

# v.0.3.0 (2022-07-21)

- client.deposit() removed, all thorchain deposits were moved to xchain-thorchain-amm

# v.0.2.1 (2022-05-05)

## Update

- Add `deposit` function to Doge `Client`
- Update latest dependencies
- Add tests for `deposit`

## Fix

- Fix import of `xchain-client`

# v.0.2.0 (2022-03-23)

## Update

- Fetch `txHex` optionally by scanning UTXOs #489
- Cache list of `txHex`s in `getTxHexFromCache` to avoid same requests for same data #490
- Export `buildTx` (from `utils`) and `getSendTxUrl` (from `blockcypher-api`)

## Breaking change

- Remove unspecific `AddressParams` type

# v.0.1.2 (2022-02-04)

- Use latest axios@0.25.0
- xchain-client@0.11.1
- @xchainjs/xchain-util@0.5.1

# v.0.1.1 (2022-01-19)

## ADD

- Add `getPrefix` to `utils`

## REMOVE

- Remove `nodeUrl` from Client constructor

# v.0.1.0 (2022-01-15)

First release<|MERGE_RESOLUTION|>--- conflicted
+++ resolved
@@ -1,13 +1,15 @@
-# v0.7.6 (2023-11-21)
-
-## Update
-
-<<<<<<< HEAD
+# v0.7.7 (2023-11-21)
+
+## Update
+
 - Round robin fee strategy
 - GetSuggestedFee removed
-=======
+
+# v0.7.6 (2023-11-21)
+
+## Update
+
 - BlOCKCYPHER_API_KEY renamed to BLOCKCYPHER_API_KEY
->>>>>>> 7a936acf
 
 # v0.7.5 (2023-11-16)
 
