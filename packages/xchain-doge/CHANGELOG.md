--- conflicted
+++ resolved
@@ -1,21 +1,20 @@
-<<<<<<< HEAD
-=======
+# v0.7.6 (2023-11-21)
+
+## Update
+
+- BlOCKCYPHER_API_KEY renamed to BLOCKCYPHER_API_KEY
+
 # v0.7.5 (2023-11-16)
 
 ## Update
 
 - Created method getAddressAsync
 
->>>>>>> b7bc9656
 # v0.7.4 (2023-11-10)
 
 ## Update
 
-<<<<<<< HEAD
-- BlOCKCYPHER_API_KEY renamed to BLOCKCYPHER_API_KEY
-=======
 - Utxo-providers package from 0.2.5 to 0.2.6
->>>>>>> b7bc9656
 
 # v0.7.3 (2023-10-30)
 
