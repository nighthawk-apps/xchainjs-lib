--- conflicted
+++ resolved
@@ -1,10 +1,6 @@
 {
   "name": "@xchainjs/xchain-doge",
-<<<<<<< HEAD
-  "version": "0.7.4",
-=======
-  "version": "0.7.5",
->>>>>>> b7bc9656
+  "version": "0.7.6",
   "description": "Custom Doge client and utilities used by XChain clients",
   "keywords": [
     "Xchain",
