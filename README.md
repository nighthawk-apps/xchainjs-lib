--- conflicted
+++ resolved
@@ -9,7 +9,7 @@
 
 XChainJS is a library with a common interface for multiple blockchains, built for simple and fast integration for wallets and more.
 
-<<<<<<< HEAD
+
 ## License
 
 [![License](https://img.shields.io/badge/MIT-xchainjs-green)]()
@@ -18,12 +18,9 @@
 Telegram group: https://t.me/xchainj \
 Homepage: https://xchainjs.org \
 Docs: http://docs.xchainjs.org/overview/ \
-=======
-Telegram group: https://t.me/xchainjs
-Homepage: https://xchainjs.org
-Docs: http://docs.xchainjs.org/overview/
->>>>>>> c99e11c0
-Twitter: https://twitter.com/xchainjs
+
+
+
 
 ## Interface
 
@@ -124,10 +121,4 @@
 ## Bug Reports
 
 Please submit an issue and flag in the telegram group.
-<<<<<<< HEAD
-=======
 
-## License
-
-MIT [XChainJS](https://github.com/xchainjs)
->>>>>>> c99e11c0
